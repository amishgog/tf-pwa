--- conflicted
+++ resolved
@@ -603,11 +603,7 @@
         zeros = tf.zeros_like(mass)
         a = tf.abs(self.a())
         b = self.b()
-<<<<<<< HEAD
-        r = -tf.complex(a, b) * tf.complex(mass *mass, zeros)
-=======
         r = -tf.complex(a, b) * tf.complex(mass * mass, zeros)
->>>>>>> 34a75cee
         return tf.exp(r)
 
 
