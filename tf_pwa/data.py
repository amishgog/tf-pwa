"""
module for describing data process.

All data structure is describing as nested combination of `dict` or `list` for `ndarray`.
Data process is a translation from data structure to another data structure or typical `ndarray`.
Data cache can be implemented based on the dynamic features of `list` and `dict`.

The full data structure is

.. code::

    {
    "particle":{
        "A":{"p":...,"m":...}
        ...
    },
    "decay":[
        {
        "A->R1+B": {
            "R1": {
            "ang":  {
                "alpha":[...],
                "beta": [...],
                "gamma": [...]
            },
            "z": [[x1,y1,z1],...],
            "x": [[x2,y2,z2],...]
            },
            "B" : {...}
        },
        "R->C+D": {
            "C": {
            ...,
            "aligned_angle":{
                "alpha":[...],
                "beta":[...],
                "gamma":[...]
            }
            },
            "D": {...}
        },
        },
        {
        "A->R2+C": {...},
        "R2->B+D": {...}
        },
        ...
    ],
    "weight": [...]
    }

"""

import random
from pprint import pprint

import numpy as np

from .config import get_config
from .tensorflow_wrapper import tf, tf_version

# import tensorflow as tf
# from pysnooper import  snoop


try:
    from collections.abc import Iterable
except ImportError:  # python version < 3.7
    from collections import Iterable


class HeavyCall:
    def __init__(self, f):
        self.f = f

    def __call__(self, *args, **kwargs):
        return self.f(*args, **kwargs)


class LazyCall:
    def __init__(self, f, x, *args, **kwargs):
        self.f = f
        self.x = x
        self.args = args
        self.kwargs = kwargs
        self.extra = {}
        self.batch_size = None
        self.cached_batch = {}
        self.cached_file = None
        self.name = ""

    def batch(self, batch, axis=0):
        return self.as_dataset(batch)

    def __iter__(self):
        assert self.batch_size is not None, ""
        if isinstance(self.f, HeavyCall):
            for i, j in zip(
                self.cached_batch[self.batch_size],
                split_generator(self.extra, self.batch_size),
            ):
                yield {**i, **j}
        elif isinstance(self.x, LazyCall):
            for i, j in zip(
                self.x, split_generator(self.extra, self.batch_size)
            ):
                yield {**i, **j}
        else:
            for i, j in zip(
                split_generator(self.x, self.batch_size),
                split_generator(self.extra, self.batch_size),
            ):
                yield {**i, **j}

    def as_dataset(self, batch=65000):
        self.batch_size = batch
        if isinstance(self.x, LazyCall):
            self.x.as_dataset(batch)

        if not isinstance(self.f, HeavyCall):
            return self

        if batch in self.cached_batch:
            return self

        def f(x):
            ret = self.f(x, *self.args, **self.kwargs)
            return ret

        if isinstance(self.x, LazyCall):
            real_x = self.x.eval()
        else:
            real_x = self.x

        data = tf.data.Dataset.from_tensor_slices(real_x)
        # data = data.batch(batch).cache().map(f)
        if self.cached_file is not None:
            from tf_pwa.utils import create_dir

            cached_file = self.cached_file + self.name

            cached_file += "_" + str(batch)
            create_dir(cached_file)
            data = data.batch(batch).map(f)
            if self.cached_file == "":
                data = data.cache()
            else:
                data = data.cache(cached_file)
        else:
            data = data.batch(batch).cache().map(f)
        data = data.prefetch(tf.data.AUTOTUNE)

        self.cached_batch[batch] = data
        return self

    def set_cached_file(self, cached_file, name):
        if isinstance(self.x, LazyCall):
            self.x.set_cached_file(cached_file, name)
        self.cached_file = cached_file
        self.name = name

    def merge(self, *other, axis=0):
        all_x = [self.x]
        all_extra = [self.extra]
        for i in other:
            all_x.append(i.x)
            all_extra.append(i.extra)
        new_extra = data_merge(*all_extra, axis=axis)
        ret = LazyCall(
            self.f, data_merge(*all_x, axis=axis), *self.args, **self.kwargs
        )
        ret.extra = new_extra
        ret.cached_file = self.cached_file
        ret.name = self.name
        for i in other:
            ret.name += "_" + i.name
        return ret

    def __setitem__(self, index, value):
        self.extra[index] = value

    def __getitem__(self, index, value=None):
        if index in self.extra:
            return self.extra[index]
        return value

    def get(self, index, value=None):
        if index in self.extra:
            return self.extra[index]
        return value

    def get_weight(self):
        if self.get("weight", None) is not None:
            return self.get("weight")
        return tf.ones(data_shape(self), dtype=get_config("dtype"))

    def copy(self):
        ret = LazyCall(self.f, self.x, *self.args, **self.kwargs)
        ret.extra = self.extra.copy()
        ret.cached_file = self.cached_file
        ret.name = self.name
        return ret

    def eval(self):
        x = self.x
        if isinstance(self.x, LazyCall):
            x = x.eval()
        ret = self.f(x, *self.args, **self.kwargs)
        for k, v in self.extra.items():
            if isinstance(v, LazyCall):
                v = v.eval()
            ret[k] = v
        return ret

    def __len__(self):
        x = self.x
        if isinstance(self.x, LazyCall):
            x = x.eval()
        return data_shape(x)


class EvalLazy:
    def __init__(self, f):
        self.f = f

    def __getattr__(self, name, value=None):
        if hasattr(self.f, name):
            return getattr(self.f, name)
        return value

    def __call__(self, x, *args, **kwargs):
        if isinstance(x, LazyCall):
            x = x.eval()
        return self.f(x, *args, **kwargs)


def set_random_seed(seed):
    """
    set random seed for random, numpy and tensorflow
    """
    np.random.seed(seed)
    tf.random.set_seed(seed)
    random.seed(seed)


def load_dat_file(
    fnames, particles, dtype=None, split=None, order=None, _force_list=False
):
    """
    Load ``*.dat`` file(s) of 4-momenta of the final particles.

    :param fnames: String or list of strings. File names.
    :param particles: List of Particle. Final particles.
    :param dtype: Data type.
    :param split: sizes of each splited dat files
    :param order: transpose order

    :return: Dictionary of data indexed by Particle.
    """
    n = len(particles)
    if dtype is None:
        dtype = get_config("dtype")

    if isinstance(fnames, str):
        fnames = [fnames]
    elif isinstance(fnames, Iterable):
        fnames = list(fnames)
    else:
        raise TypeError("fnames must be string or list of strings")

    datas = []
    sizes = []
    for fname in fnames:
        if fname.endswith(".npz"):
            data = np.load(fname)["arr_0"]
        elif fname.endswith(".npy"):
            data = np.load(fname)
        else:
            data = np.loadtxt(fname, dtype=dtype)
        data = np.reshape(data, (-1, 4))
        sizes.append(data.shape[0])
        datas.append(data)

    if split is None:
        n_total = sum(sizes)
        if n_total % n != 0:
            raise ValueError("number of data find {}/{}".format(n_total, n))
        n_data = n_total // n
        split = [size // n_data for size in sizes]

    if order is None:
        order = (1, 0, 2)

    ret = {}
    idx = 0
    for size, data in zip(split, datas):
        data_1 = data.reshape((-1, size, 4))
        data_2 = data_1.transpose(order)
        for i in data_2:
            part = particles[idx]
            ret[part] = i
            idx += 1

    return ret


def save_data(file_name, obj, **kwargs):
    """Save structured data to files. The arguments will be passed to ``numpy.save()``."""
    return np.save(file_name, obj, **kwargs)


def save_dataz(file_name, obj, **kwargs):
    """Save compressed structured data to files. The arguments will be passed to ``numpy.save()``."""
    return np.savez(file_name, obj, **kwargs)


def load_data(file_name, **kwargs):
    """Load data file from save_data. The arguments will be passed to ``numpy.load()``."""
    if "allow_pickle" not in kwargs:
        kwargs["allow_pickle"] = True
    data = np.load(file_name, **kwargs)
    try:
        return data["arr_0"].item()
    except IndexError:
        try:
            return data.item()
        except ValueError:
            return data


def _data_split(dat, batch_size, axis=0):
    data_size = dat.shape[axis]
    if axis == 0:
        for i in range(0, data_size, batch_size):
            yield dat[i : min(i + batch_size, data_size)]
    elif axis == -1:
        for i in range(0, data_size, batch_size):
            yield dat[..., i : min(i + batch_size, data_size)]
    else:
        raise Exception("unsupported axis: {}".format(axis))


def data_generator(data, fun=_data_split, args=(), kwargs=None, MAX_ITER=1000):
    """Data generator: call ``fun`` to each ``data`` as a generator. The extra arguments will be passed to ``fun``."""
    kwargs = kwargs if kwargs is not None else {}

    def _gen(dat):
        if isinstance(dat, dict):
            if not dat:
                for i in range(MAX_ITER):
                    yield {}
            ks, vs = [], []
            for k, v in dat.items():
                ks.append(k)
                vs.append(_gen(v))
            for s_data in zip(*vs):
                yield type(dat)(zip(ks, s_data))
        elif isinstance(dat, list):
            if not dat:
                for i in range(MAX_ITER):
                    yield []
            vs = []
            for v in dat:
                vs.append(_gen(v))
            for s_data in zip(*vs):
                yield list(s_data)
        elif isinstance(dat, tuple):
            vs = []
            for v in dat:
                vs.append(_gen(v))
            for s_data in zip(*vs):
                yield s_data
        else:
            for i in fun(dat, *args, **kwargs):
                yield i

    return _gen(data)


def data_split(data, batch_size, axis=0):
    """
    Split ``data`` for ``batch_size`` each in ``axis``.

    :param data: structured data
    :param batch_size: Integer, data size for each split data
    :param axis: Integer, axis for split, [option]
    :return: a generator for split data

    >>> data = {"a": [np.array([1.0, 2.0]), np.array([3.0, 4.0])], "b": {"c": np.array([5.0, 6.0])}, "d": [], "e": {}}
    >>> for i, data_i in enumerate(data_split(data, 1)):
    ...     print(i, data_to_numpy(data_i))
    ...
    0 {'a': [array([1.]), array([3.])], 'b': {'c': array([5.])}, 'd': [], 'e': {}}
    1 {'a': [array([2.]), array([4.])], 'b': {'c': array([6.])}, 'd': [], 'e': {}}

    """
    if isinstance(data, LazyCall):
        return data.batch(batch_size, axis)
    return data_generator(
        data, fun=_data_split, args=(batch_size,), kwargs={"axis": axis}
    )


split_generator = data_split


def data_map(data, fun, args=(), kwargs=None):
    """Apply fun for each data. It returns the same structure."""
    kwargs = kwargs if kwargs is not None else {}
    if isinstance(data, dict):
        return type(data)(
            {k: data_map(v, fun, args, kwargs) for k, v in data.items()}
        )
    if isinstance(data, list):
        return [data_map(data_i, fun, args, kwargs) for data_i in data]
    if isinstance(data, tuple):
        return tuple([data_map(data_i, fun, args, kwargs) for data_i in data])
    return fun(data, *args, **kwargs)


def data_struct(data):
    """get the structure of data, keys and shape"""
    if isinstance(data, dict):
        return type(data)({k: data_struct(v) for k, v in data.items()})
    if isinstance(data, list):
        return [data_struct(data_i) for data_i in data]
    if isinstance(data, tuple):
        return tuple([data_struct(data_i) for data_i in data])
    if hasattr(data, "shape"):
        return tuple(data.shape)
    return data


def data_mask(data, select):
    """
    This function using boolean mask to select data.

    :param data: data to select
    :param select: 1-d boolean array for selection
    :return: data after selection
    """
    ret = data_map(data, tf.boolean_mask, args=(select,))
    return ret


def data_cut(data, expr, var_map=None):
    """cut data with boolean expression

    :param data: data need to cut
    :param expr: cut expression
    :param var_map: variable map between parameters in expr and data, [option]

    :return: data after being cut,
    """
    var_map = var_map if isinstance(var_map, dict) else {}
    import sympy as sym

    expr_s = sym.sympify(expr)
    params = tuple(expr_s.free_symbols)
    args = [data_index(data, var_map.get(i.name, i.name)) for i in params]
    expr_f = sym.lambdify(params, expr, "tensorflow")
    mask = expr_f(*args)
    return data_mask(data, mask)


def data_merge(*data, axis=0):
    """This function merges data with the same structure."""
    assert len(data) > 0
    if isinstance(data[0], LazyCall):
        return LazyCall.merge(*data, axis=axis)
    if isinstance(data[0], dict):
        assert all([isinstance(i, dict) for i in data]), "not all type same"
        all_idx = [set(list(i)) for i in data]
        idx = set.intersection(*all_idx)
        return type(data[0])(
            {i: data_merge(*[data_i[i] for data_i in data]) for i in idx}
        )
    if isinstance(data[0], list):
        assert all([isinstance(i, list) for i in data]), "not all type same"
        return [data_merge(*data_i) for data_i in zip(*data)]
    if isinstance(data[0], tuple):
        assert all([isinstance(i, tuple) for i in data]), "not all type same"
        return tuple([data_merge(*data_i) for data_i in zip(*data)])
    m_data = tf.concat(data, axis=axis)
    return m_data


def data_shape(data, axis=0, all_list=False):
    """
    Get data size.

    :param data: Data array
    :param axis: Integer. ???
    :param all_list: Boolean. ???
    :return:
    """

    if isinstance(data, LazyCall):
        return data_shape(data.x, axis=axis)

    def flatten(dat):
        ret = []

        def data_list(dat1):
            if hasattr(dat1, "shape"):
                ret.append(dat1.shape)
            else:
                ret.append(())

        data_map(dat, data_list)
        return ret

    shapes = flatten(data)
    if all_list:
        return shapes
    ret = shapes[0][axis]
    if tf_version < 2:
        return ret.value
    return ret


def data_to_numpy(dat):
    """Convert Tensor data to ``numpy.ndarray``."""

    def to_numpy(data):
        if hasattr(data, "numpy"):
            return data.numpy()
        return data

    dat = data_map(dat, to_numpy)
    return dat


def data_to_tensor(dat):
    """convert data to ``tensorflow.Tensor``."""

    def to_tensor(data):
        return tf.convert_to_tensor(data)

    dat = data_map(dat, to_tensor)
    return dat


def flatten_dict_data(data, fun="{}/{}".format):
    """Flatten data as dict with structure named as ``fun``."""

    def dict_gen(dat):
        return dat.items()

    def list_gen(dat):
        return enumerate(dat)

    if isinstance(data, (dict, list, tuple)):
        ret = {}
        gen_1 = dict_gen if isinstance(data, dict) else list_gen
        for i, data_i in gen_1(data):
            tmp = flatten_dict_data(data_i)
            if isinstance(tmp, (dict, list, tuple)):
                gen_2 = dict_gen if isinstance(tmp, dict) else list_gen
                for j, tmp_j in gen_2(tmp):
                    ret[fun(i, j)] = tmp_j
            else:
                ret[i] = tmp
        return ret
    return data


def batch_call(function, data, batch=10000):
    ret = []
    if isinstance(data, LazyCall):
        batches = data.as_dataset(batch)
    else:
        batches = data_split(data, batch)
    for i in batches:
        tmp = function(i)
        if tmp is None:
            return None
        if isinstance(tmp, (int, float)):
            tmp = tmp * np.ones((data_shape(i),))
        ret.append(tmp)
    return data_merge(*ret)


<<<<<<< HEAD
def batch_sum(function, data, batch=10000):
    ret = []
    for i in data_split(data, batch):
        ret.append(function(i))
    tmp = ret[0]
    for i in ret[1:]:
        tmp = tmp + i
    return tmp


def data_index(data, key):
=======
def batch_call_numpy(function, data, batch=10000):
    return data_to_numpy(batch_call(function, data, batch))


def data_index(data, key, no_raise=False):
>>>>>>> 640e12a0
    """Indexing data for key or a list of keys."""
    if isinstance(data, LazyCall):
        data = data.eval()

    def idx(data, i):
        if isinstance(i, int):
            return data[i]
        assert isinstance(data, dict)
        if i in data:
            return data[i]
        for k, v in data.items():
            if str(k) == str(i):
                return v
        if no_raise:
            return None
        raise ValueError("{} is not found".format(i))

    if isinstance(key, (list, tuple)):
        keys = list(key)
        if len(keys) > 1:
            return data_index(idx(data, keys[0]), keys[1:], no_raise=no_raise)
        return idx(data, keys[0])
    return idx(data, key)


def data_replace(data, key, value):
    if isinstance(data, LazyCall):
        ret = data.copy()
        ret[key] = value
        return ret
    return type(data)({**data, key: value})


def data_strip(data, keys):
    if isinstance(keys, str):
        keys = [keys]
    if isinstance(data, dict):
        ret = {}
        for k, v in data.items():
            if k not in keys:
                ret[k] = data_strip(v, keys)
        return ret
    if isinstance(data, list):
        return [data_strip(data_i, keys) for data_i in data]
    if isinstance(data, tuple):
        return tuple([data_strip(data_i, keys) for data_i in data])
    return data


def check_nan(data, no_raise=False):
    """check if there is nan in data"""
    head_keys = []

    def _check_nan(dat, head):
        if isinstance(dat, dict):
            return {k: _check_nan(v, head + [k]) for k, v in dat.items()}
        if isinstance(dat, list):
            return [
                _check_nan(data_i, head + [i]) for i, data_i in enumerate(dat)
            ]
        if isinstance(dat, tuple):
            return tuple(
                [
                    _check_nan(data_i, head + [i])
                    for i, data_i in enumerate(dat)
                ]
            )
        if np.any(tf.math.is_nan(dat)):
            if no_raise:
                return False
            raise ValueError(
                "nan in data[{}], idx:{}".format(
                    head, tf.where(tf.math.is_nan(dat))
                )
            )
        return True

    return _check_nan(data, head_keys)<|MERGE_RESOLUTION|>--- conflicted
+++ resolved
@@ -581,7 +581,6 @@
     return data_merge(*ret)
 
 
-<<<<<<< HEAD
 def batch_sum(function, data, batch=10000):
     ret = []
     for i in data_split(data, batch):
@@ -592,14 +591,11 @@
     return tmp
 
 
-def data_index(data, key):
-=======
 def batch_call_numpy(function, data, batch=10000):
     return data_to_numpy(batch_call(function, data, batch))
 
 
 def data_index(data, key, no_raise=False):
->>>>>>> 640e12a0
     """Indexing data for key or a list of keys."""
     if isinstance(data, LazyCall):
         data = data.eval()
