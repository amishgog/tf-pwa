import os
import tensorflow as tf
import warnings

# default configurations
#os.environ["CUDA_VISIBLE_DEVICES"] = "0"
os.environ["TF_CPP_MIN_LOG_LEVEL"] = "1"
os.environ["KMP_DUPLICATE_LIB_OK"]="TRUE" # for Mac

# pylint: disable=no-member
tf_version = int(tf.__version__.split(".")[0])
if tf_version < 2:
  tf.compat.v1.enable_eager_execution()
  import tensorflow.compat.v2 as tf

def set_gpu_mem_growth():
  gpus = tf.config.experimental.list_physical_devices('GPU')
  if gpus:
    try:
      # Currently, memory growth needs to be the same across GPUs
      for gpu in gpus:
        tf.config.experimental.set_memory_growth(gpu, True)
      logical_gpus = tf.config.experimental.list_logical_devices('GPU')
      #print(len(gpus), "Physical GPUs,", len(logical_gpus), "Logical GPUs")
    except RuntimeError as e:
      # Memory growth must be set before GPUs have been initialized
      print(e)

if "TF_PWA_GPU_FULL_MEM" in os.environ:
  if os.environ["TF_PWA_GPU_FULL_MEM"] == "0":
    set_gpu_mem_growth()
else:
  set_gpu_mem_growth()


class Module(object):
    pass


tensorflow_wrapper = Module()


def regist_function(name, var=None, base_mod=tensorflow_wrapper):
    mod = base_mod
    names = name.split(".")
    for i in names[:-1]:
        if not hasattr(mod, i):
            setattr(mod, i, Module())
        mod = getattr(mod, i)

    def wrapper(f):
        if hasattr(mod, names[-1]):
<<<<<<< HEAD
            raise Exception("{} already exists.".format(name))
=======
            warnings.warn("{} already exists.".format(name))
>>>>>>> 264b9cd5
        setattr(mod, names[-1], f)
        return f
    if var is None:
        return wrapper
    else:
        return wrapper(var)


@regist_function("cross", base_mod=tf)
def numpy_cross(a, b):
    a = tf.convert_to_tensor(a)
    b = tf.convert_to_tensor(b)
    shape = tf.broadcast_dynamic_shape(a.shape, b.shape)
    a = tf.broadcast_to(a, shape)
    b = tf.broadcast_to(b, shape)
    ret = tf.linalg.cross(a, b)
    return ret


regist_function("sum", tf.reduce_sum, base_mod=tf)
regist_function("arctan2", tf.math.atan2, base_mod=tf)
<|MERGE_RESOLUTION|>--- conflicted
+++ resolved
@@ -5,7 +5,7 @@
 # default configurations
 #os.environ["CUDA_VISIBLE_DEVICES"] = "0"
 os.environ["TF_CPP_MIN_LOG_LEVEL"] = "1"
-os.environ["KMP_DUPLICATE_LIB_OK"]="TRUE" # for Mac
+#os.environ["KMP_DUPLICATE_LIB_OK"]="TRUE" # for Mac
 
 # pylint: disable=no-member
 tf_version = int(tf.__version__.split(".")[0])
@@ -50,11 +50,7 @@
 
     def wrapper(f):
         if hasattr(mod, names[-1]):
-<<<<<<< HEAD
-            raise Exception("{} already exists.".format(name))
-=======
             warnings.warn("{} already exists.".format(name))
->>>>>>> 264b9cd5
         setattr(mod, names[-1], f)
         return f
     if var is None:
