"""
This module implements classes to describe particles and decays.
"""
import functools
import numpy as np
# from pysnooper import snoop

from .cg import cg_coef
from .breit_wigner import barrier_factor as default_barrier_factor
from .utils import deep_ordered_iter


def cross_combine(x):
    """
    Combine every two of a list, as well as give every one of them.???
    Can be put to utils.py

    :param x:
    :return:
    """
    if not x:  # if x is []
        return []
    head = x[0]
    tail = x[1:]
    ret = []
    other = cross_combine(tail)
    for i in head:
        if not other:
            ret.append(i)
        else:
            for j in other:
                ret.append(i + j)
    return ret


@functools.total_ordering
class BaseParticle(object):
    """
    Base Particle object. Name is "name[:id]".
    """
<<<<<<< HEAD

    def __init__(self, name, id_=None):
        if id_ is None:
            names = name.split(":")
            if len(names) > 1:
                self.name = ":".join(names[:-1])
                try:
                    self._id = int(names[-1])
                except ValueError:
                    self.name, self._id = name, 0
            else:
                self.name, self._id = name, 0
        else:
            self.name, self._id = name, id_
        self.decay = []  # list of Decay
        self.creators = []  # list of Decay which creates the particle

    def add_decay(self, d):
        """
        :param d: BaseDecay object
        """
        if d not in self.decay:
            self.decay.append(d)

    def remove_decay(self, d):
        """
        :param d: BaseDecay object
        """
        self.decay.remove(d)

    def add_creator(self, d):
        """
        Add a decay reaction where the particle is created.

        :param d: BaseDecay object
        """
        self.creators.append(d)

    def __repr__(self):
        return "{}:{}".format(self.name, self._id)

    def __str__(self):
        if self._id == 0:
            return self.name
        return "{}:{}".format(self.name, self._id)

    def __hash__(self):
        return hash((self.name, self._id))

    def __eq__(self, other):
        if not isinstance(other, BaseParticle):
            return False
        return (self.name, self._id) == (other.name, other._id)

    def __lt__(self, other):
        if isinstance(other, BaseParticle):
            return (self.name, self._id) < (other.name, other._id)
        return self.__repr__() < other

    def chain_decay(self):
        """
        ???

        :return:
        """
        ret = []
        for i in self.decay:
            ret_tmp = [[[i]]]
            for j in i.outs:
                tmp = j.chain_decay()
                if tmp:  # if tmp is not []
                    ret_tmp.append(tmp)
            ret += cross_combine(ret_tmp)
        return ret

    def get_resonances(self):
        """
        :return:
        """
        decay_chain = self.chain_decay()
        chains = [DecayChain(i) for i in decay_chain]
        decaygroup = DecayGroup(chains)
        return decaygroup.resonances


class Particle(BaseParticle):  # add parameters to BaseParticle
=======
    if id_ is None:
      names = name.split(":")
      if len(names) > 1:
        self.name = ":".join(names[:-1])
        try :
            self._id = int(names[-1])
        except ValueError:
            self.name, self._id = name, 0
      else:
        self.name, self._id = name, 0
    else:
      self.name, self._id = name, id_
    self.decay = [] # list of Decay
    self.creators = [] # list of Decay which creates the particle

  def add_decay(self, d):
    if d not in self.decay:
      self.decay.append(d)

  def remove_decay(self, d):
    self.decay.remove(d)

  def add_creator(self, d):
    self.creators.append(d)

  def __repr__(self):
    if self._id == 0:
      return self.name
    return "{}:{}".format(self.name, self._id)
  def __hash__(self):
    return hash((self.name, self._id))
  def __eq__(self, other):
    if not isinstance(other, BaseParticle):
      return False
    return (self.name, self._id) == (other.name, other._id)
  def __lt__(self, other):
    if isinstance(other, BaseParticle):
      return (self.name, self._id) < (other.name, other._id)
    return self.__repr__() < other

  def chain_decay(self):
    ret = []
    for i in self.decay:
      ret_tmp = [[[i]]]
      for j in i.outs:
        tmp = j.chain_decay()
        if tmp: # if tmp is not []
          ret_tmp.append(tmp)
      ret += cross_combine(ret_tmp)
    return ret #最后出来个啥？

  def get_resonances(self):
    decay_chain = self.chain_decay()
    chains = [DecayChain(i) for i in decay_chain]
    decaygroup = DecayGroup(chains)
    return decaygroup.resonances

class Particle(BaseParticle): # add parameters to BaseParticle
>>>>>>> c8aeaa3a
    """
    General Particle object

    :param name: String. Name of the particle
    :param J: Integer or half-integer. The total spin
    :param P: 1 or -1. The parity
    :param spins: List. The spin quantum numbers. If it's not provided, ``spins`` will be ``tuple(range(-J, J + 1))``.
    :param mass: Real variable
    :param width: Real variable
    """

    def __init__(self, name, J=0, P=-1, spins=None, mass=None, width=None):
        super(Particle, self).__init__(name)
        self.J = J
        self.P = P
        if spins is None:
            spins = tuple(range(-J, J + 1))
        self.spins = tuple(spins)
        self.mass = mass
        self.width = width


def GetA2BC_LS_list(ja, jb, jc, pa, pb, pc):
    """
    The :math:`L-S` coupling for the decay :math:`A\\rightarrow BC`, where :math:`L` is the orbital
    angular momentum of :math:`B` and :math:`B`, and :math:`S` is the superposition of their spins.
    It's required that :math:`|J_B-J_C|<S<J_B+J_C` and :math:`|L-S|<J_A<L+S`. It's also required by the conservation of
    parity that :math:`L` is even if :math:`P_AP_BP_C=1`; otherwise :math:`L` is odd.

    :param ja: `J` of particle `A`
    :param jb: `J` of particle `B`
    :param jc: `J` of particle `C`
    :param pa: `P` of particle `A`
    :param pb: `P` of particle `B`
    :param pc: `P` of particle `C`
    :return: List of :math:`(l,s)` pairs.
    """
    dl = 0 if pa * pb * pc == 1 else 1  # pa = pb * pc * (-1)^l
    s_min = abs(jb - jc)
    s_max = jb + jc
    # ns = s_max - s_min + 1
    ret = []
    for s in range(s_min, s_max + 1):
        for l in range(abs(ja - s), ja + s + 1):
            if l % 2 == dl:
                ret.append((l, s))
    return ret


def simple_cache_fun(f):
    """

    :param f:
    :return:
    """
    name = "simple_cached_" + f.__name__

    @functools.wraps(f)
    def g(self):
        if not hasattr(self, name):
            setattr(self, name, f(self))
        return getattr(self, name)

    return g


@functools.total_ordering
class BaseDecay(object):
    """
    Base Decay object

    :param core: Particle. The mother particle
    :param outs: List of Particle. The daughter particles
    :param name: String. Name of the decay
    :param disable: Boolean. If it's True???
    """

    def __init__(self, core, outs, name=None, disable=False):
        self.name = name
        self.core = core
        self.outs = tuple(outs)
        if not disable:
            self.core.add_decay(self)
            for i in outs:
                i.add_creator(self)

    def __repr__(self):
        ret = str(self.core)
        ret += "->"
        ret += "+".join([str(i) for i in self.outs])
        return ret  # "A->B+C"

    @simple_cache_fun  # @functools.lru_cache()
    def get_id(self):
        return (self.core, tuple(sorted(self.outs)))

    def __hash__(self):
        return hash(self.get_id())

    def __eq__(self, other):
        if not isinstance(other, BaseDecay):
            return False
        return self.get_id() == other.get_id()

    def __lt__(self, other):
        if not isinstance(other, BaseDecay):
            return False
        return self.get_id() < other.get_id()


class Decay(BaseDecay):  # add useful methods to BaseDecay
    """
    General Decay object
    """

    @functools.lru_cache()
    def get_ls_list(self):
        """
        It has interface to ``tf_pwa.particle.GetA2BC_LS_list(ja, jb, jc, pa, pb, pc)``
        :return: List of (l,s) pairs
        """
        ja = self.core.J
        jb = self.outs[0].J
        jc = self.outs[1].J
        pa = self.core.P
        pb = self.outs[0].P
        pc = self.outs[1].P
        return tuple(GetA2BC_LS_list(ja, jb, jc, pa, pb, pc))

    @functools.lru_cache()
    def get_l_list(self):
        """
        List of l in ``self.get_ls_list()``
        """
        return tuple([l for l, s in self.get_ls_list()])

    @functools.lru_cache()
    def get_min_l(self):
        """
        The minimal l in the LS coupling
        """
        return min(self.get_l_list())

    def generate_params(self, name=None, _ls=True):
        """
        Generate the name of the variable for every (l,s) pair. In PWA, the variable is usually expressed as
        :math:`g_ls`.

        :param name: String. It is the name of the decay by default
        :param _ls: ???
        :return: List of strings
        """
        if name is None:
            name = self.name
        ret = []
        for l, s in self.get_ls_list():
            name_r = "{name}_l{l}_s{s}_r".format(name=name, l=l, s=s)
            name_i = "{name}_l{l}_s{s}_i".format(name=name, l=l, s=s)
            ret.append((name_r, name_i))
        return ret

    @functools.lru_cache()
    def get_cg_matrix(self):  # CG factor inside H
        """
        The matrix indexed by :math:`[(l,s),(\\lambda_b,\\lambda_c)]`. The matrix element is

        .. math::
        \\sqrt{\\frac{ 2 l + 1 }{ 2 j_a + 1 }}
        \\langle j_b, j_c, \\lambda_b, - \\lambda_c | s, \\lambda_b - \\lambda_c \\rangle
        \\langle l, s, 0, \\lambda_b - \\lambda_c | j_a, \\lambda_b - \\lambda_c \\rangle

        This is actually the pre-factor of :math:`g_ls` in the amplitude formula.

        :return: 2-d array of real numbers
        """
        ls = self.get_ls_list()
        m = len(ls)
        ja = self.core.J
        jb = self.outs[0].J
        jc = self.outs[1].J
        n = (2 * jb + 1) * (2 * jc + 1)
        ret = np.zeros(shape=(n, m))
        for i, ls_i in enumerate(ls):
            l, s = ls_i
            j = 0
            for lambda_b in range(-jb, jb + 1):
                for lambda_c in range(-jc, jc + 1):
                    ret[j][i] = np.sqrt((2 * l + 1) / (2 * ja + 1)) \
                                * cg_coef(jb, jc, lambda_b, -lambda_c, s, lambda_b - lambda_c) \
                                * cg_coef(l, s, 0, lambda_b - lambda_c, ja, lambda_b - lambda_c)
                    j += 1
        return ret

    def barrier_factor(self, q, q0):  # Barrier factor inside H
        """
        The cached barrier factors with :math:`d=3.0` for all :math:`l`. For barrier factor, refer to
        **tf_pwa.breit_wigner.Bprime(L, q, q0, d)**

        :param q: Data array
        :param q0: Real number
        :return: 1-d array for every data point
        """
        d = 3.0
        ret = default_barrier_factor(self.get_l_list(), q, q0, d)
        return ret


def split_particle_type(decays):
    """
    Separate initial particle, intermediate particles, final particles in a decay chain.

    :param decays: DecayChain
    :return: Set of initial Particle, set of intermediate Particle, set of final Particle
    """
    core_particles = set()
    out_particles = set()

    for i in decays:
        core_particles.add(i.core)
        for j in i.outs:
            out_particles.add(j)

    inner = core_particles & out_particles
    top = core_particles - inner
    outs = out_particles - inner
    return top, inner, outs


def split_len(dicts):
    """
    Split a dictionary of lists by their length.
    E.g. {"b":[2],"c":[1,3],"d":[1]} => [None,{"b":[2],"d":[1]},{"c":[1,3]}]

    I get [None, [('b', [2]), ('d', [1])], [('c', [1, 3])]]???

    Put to utils.py or _split_len if not used anymore???

    :param dicts: Dictionary
    :return: List of dictionary
    """
    size_table = []
    for i in dicts:
        tmp = dicts[i]
        size_table.append((len(tmp), i))
    max_l = max([i for i, _ in size_table])
    ret = [None] * (max_l + 1)
    for i, s in size_table:
        if ret[i] is None:
            ret[i] = []
        ret[i].append((s, dicts[s]))
    return ret


class DecayChain(object):
    """
    A decay chain. E.g. :math:`A\\rightarrow BC, B\\rightarrow DE`

    :param chain: ???
    """
    def __init__(self, chain):
        self.chain = chain
        top, self.inner, outs = split_particle_type(chain)
        assert len(top) == 1, "top particles must be only one particle"
        self.top = top.pop()
        self.outs = sorted(list(outs))

    def __iter__(self):
        return iter(self.chain)

    def __repr__(self):
        return "{}".format(self.chain)

    @functools.lru_cache()
    def sorted_table(self):
        """
        A topology independent structure.
        E.g. [a->rb,r->cd] => {a:[b,c,d],r:[c,d],b:[b],c:[c],d:[d]}

        :return: Dictionary indexed by Particle
        """
        decay_dict = {}
        for i in self.outs:
            decay_dict[i] = [i]

        chain = self.chain
        while chain:
            tmp_chain = []
            for i in chain:
                if all([j in decay_dict for j in i.outs]):
                    decay_dict[i.core] = []
                    for j in i.outs:
                        decay_dict[i.core] += decay_dict[j]
                    decay_dict[i.core].sort()
                else:
                    tmp_chain.append(i)
            chain = tmp_chain
        decay_dict[self.top] = sorted(list(self.outs))
        return decay_dict

    def sorted_table_layers(self):
        """
        Use ``split_len(dicts)`` to further sort the return of ``self.sorted_table()``.
        E.g. [a->rb,r->cd] => ???

        :return: List of dictionary
        """
        st = self.sorted_table()
        return split_len(st)

    @staticmethod
    def from_sorted_table(decay_dict):
        """
        Create decay chain from a topology independent structure.
        E.g. {a:[b,c,d],r:[c,d],b:[b],c:[c],d:[d]} => [a->rb,r->cd]

        :param decay_dict: Dictionary
        :return: DecayChain
        """

        def sum_list(ls):
            ret = ls[0]
            for i in ls[1:]:
                ret = ret + i
            return ret

        def deep_search(idx, base):
            base_step = 2
            max_step = len(base)
            while base_step <= max_step:
                for i in deep_ordered_iter(base, base_step):
                    check = sum_list([base[j] for j in i])
                    if sorted(check) == sorted(idx[1]):
                        return i
                base_step += 1
            else:
                raise Exception("not found in searching")

        s_dict = split_len(decay_dict)
        base_dict = dict(s_dict[1])
        ret = []
        for s_dict_i in s_dict[2:]:
            if s_dict_i:
                for j in s_dict_i:
                    found = deep_search(j, base_dict)
                    ret.append(BaseDecay(j[0], found, disable=True))
                    for i in found:
                        del base_dict[i]
                    base_dict[j[0]] = j[1]
        return DecayChain(ret)

    @staticmethod
    def from_particles(top, finals):
        """
        Build possible decay chain Topology.
        E.g. a -> [b,c,d] => [[a->rb,r->cd],[a->rc,r->bd],[a->rd,r->bc]]

        :param top: Particle
        :param finals: List of Particle
        :return: DecayChain
        """
        assert len(finals) > 0, " "

        def get_graphs(g, ps):
            if ps:
                p = ps[0]
                ps = ps[1:]
                ret = []
                for i in g.edges:
                    gi = g.copy()
                    gi.add_node(i, p)
                    ret += get_graphs(gi, ps)
                return ret
            return [g]

        base = _Chain_Graph()
        base.add_edge(top, finals[0])
        gs = get_graphs(base, finals[1:])
        return [gi.get_decay_chain(top, head="chain{}_".format(i)) for i, gi in enumerate(gs)]

    @functools.lru_cache()
    def topology_id(self, identical=True):
        """
        ???

        :param identical:
        :return:
        """
        a = self.sorted_table()
        if identical:
            set_a = [[j.name for j in a[i]] for i in a]
        else:
            set_a = [list(a[i]) for i in a]
        return sorted(set_a)

    def standard_topology(self):
        """
        ???

        :return:
        """
        a = self.sorted_table()
        name_map = {k: str(tuple(sorted(v))) for k, v in a.items()}
        name_map[self.top] = str(self.top)
        for i in self.outs:
            name_map[i] = str(i)
        particle_map = {k: BaseParticle(v) for k, v in name_map.items()}
        ret = []
        for i in self:
            core = particle_map[i.core]
            ret.append(BaseDecay(core, [particle_map[j] for j in i.outs]))
        return DecayChain(ret)

    def topology_map(self, other):
        """
        E.g. [A->R+B,R->C+D],[A->Z+B,Z->C+D] => {A:A,B:B,C:C,D:D,R:Z,A->R+B:A->Z+B,R->C+D:Z->C+D}

        :param other:
        :return:
        """
        a = self.sorted_table()
        b = other.sorted_table()
        ret = {}
        for i in a:
            for j in b:
                if a[i] == b[j]:
                    ret[i] = j
                    break
        for i in self:
            test_decay = BaseDecay(ret[i.core], [ret[k] for k in i.outs], disable=False)
            for j in other:
                if test_decay == j:
                    ret[i] = j
                    break
        return ret
<<<<<<< HEAD
=======
      return [g]
    base = _Chain_Graph()
    base.add_edge(top, finals[0])
    gs = get_graphs(base, finals[1:])
    return [gi.get_decay_chain(top, head="chain{}_".format(i)) for i, gi in enumerate(gs)]

  @functools.lru_cache()
  def topology_id(self, identical=True):
    a = self.sorted_table()
    if identical:
      set_a = [[j.name for j in a[i]] for i in a]
    else:
      set_a = [list(a[i]) for i in a]
    return sorted(set_a)

  def standard_topology(self):
      a = self.sorted_table()
      name_map = {}
      for k, v in a.items():
          parts = sorted([str(i) for i in v])
          name_map[k] = "({})".format(", ".join(parts))
      name_map[self.top] = str(self.top)
      for i in self.outs:
          name_map[i] = str(i)
      particle_map = {k: BaseParticle(v) for k, v in name_map.items()}
      ret = []
      for i in self:
          core = particle_map[i.core]
          ret.append(BaseDecay(core, [particle_map[j] for j in i.outs]))
      return DecayChain(ret)

  def topology_map(self, other):
    """
    [A->R+B,R->C+D],[A->Z+B,Z->C+D] => {A:A,B:B,C:C,D:D,R:Z,A->R+B:A->Z+B,R->C+D:Z->C+D}
    """
    a = self.sorted_table()
    b = other.sorted_table()
    ret = {}
    for i in a:
      for j in b:
        if a[i] == b[j]:
          ret[i] = j
          break
    for i in self:
      test_decay = BaseDecay(ret[i.core], [ret[k] for k in i.outs], disable=False)
      for j in other:
        if test_decay == j:
          ret[i] = j
          break
    return ret
>>>>>>> c8aeaa3a

    def topology_same(self, other, identical=True):
        """

        :param other:
        :param identical:
        :return:
        """
        if not isinstance(other, DecayChain):
            raise TypeError("unsupport type {}".format(type(other)))
        return self.topology_id(identical) == other.topology_id(identical)


class _Chain_Graph(object):
    def __init__(self):
        self.nodes = []
        self.edges = []
        self.count = 0

    def add_edge(self, a, b):
        self.edges.append((a, b))

    def add_node(self, e, d):
        self.edges.remove(e)
        count = self.count
        node = "node_{}".format(count)
        self.nodes.append(node)
        self.edges.append((e[0], node))
        self.edges.append((node, e[1]))
        self.edges.append((node, d))
        self.count += 1

    def copy(self):
        ret = _Chain_Graph()
        ret.nodes = self.nodes.copy()
        ret.edges = self.edges.copy()
        ret.count = self.count
        return ret

    def get_decay_chain(self, top, head="tmp_"):
        decay_list = {}
        ret = []
        inner_particle = {}
        for i in self.nodes:
            inner_particle[i] = BaseParticle("{}{}".format(head, i))
        for i, j in self.edges:
            i = inner_particle.get(i, i)
            j = inner_particle.get(j, j)
            if i in decay_list:
                decay_list[i].append(j)
            else:
                decay_list[i] = [j]
        assert len(decay_list[top]) == 1, ""
        tmp = decay_list[top][0]
        decay_list[top] = decay_list[tmp]
        del decay_list[tmp]
        for i in decay_list:
            tmp = BaseDecay(i, decay_list[i], disable=True)
            ret.append(tmp)
        return DecayChain(ret)


class DecayGroup(object):
    """
    A group of two-body decays.

    :param chains: List of DecayChain
    """
    def __init__(self, chains):
        first_chain = chains[0]
        if not isinstance(first_chain, DecayChain):
            chains = [DecayChain(i) for i in chains]
            first_chain = chains[0]
        self.chains = chains
        self.top = first_chain.top
        self.outs = sorted(list(first_chain.outs))
        for i in chains:
            assert i.top == first_chain.top, ""
            assert i.outs == first_chain.outs, ""
        # resonances = set()
        resonances = []
        for i in chains:
            # resonances |= i.inner
            for j in i.inner:
                if j not in resonances:
                    resonances.append(j)
        self.resonances = list(resonances)

    def __repr__(self):
        return "{}".format(self.chains)

    def __iter__(self):
        return iter(self.chains)

    def topology_structure(self, identical=False, standard=True):
        """

        :param identical:
        :param standard:
        :return:
        """
        ret = []
        for i in self:
            for j in ret:
                if i.topology_same(j, identical):
                    break
            else:
                ret.append(i)
        if standard:
            return [i.standard_topology() for i in ret]
        return ret

    @functools.lru_cache()
    def get_chains_map(self, chains=None):
        """

        :param chains:
        :return:
        """
        if chains is None:
            chains = self.chains
        chain_maps = []
        for decays in self.topology_structure():
            decay_chain = DecayChain(list(decays))
            tmp = {}
            for j in chains:
                if decay_chain.topology_same(j):
                    chain_map = decay_chain.topology_map(j)
                    tmp[j] = chain_map
            chain_maps.append(tmp)
        return chain_maps<|MERGE_RESOLUTION|>--- conflicted
+++ resolved
@@ -38,8 +38,6 @@
     """
     Base Particle object. Name is "name[:id]".
     """
-<<<<<<< HEAD
-
     def __init__(self, name, id_=None):
         if id_ is None:
             names = name.split(":")
@@ -78,9 +76,6 @@
         self.creators.append(d)
 
     def __repr__(self):
-        return "{}:{}".format(self.name, self._id)
-
-    def __str__(self):
         if self._id == 0:
             return self.name
         return "{}:{}".format(self.name, self._id)
@@ -125,66 +120,6 @@
 
 
 class Particle(BaseParticle):  # add parameters to BaseParticle
-=======
-    if id_ is None:
-      names = name.split(":")
-      if len(names) > 1:
-        self.name = ":".join(names[:-1])
-        try :
-            self._id = int(names[-1])
-        except ValueError:
-            self.name, self._id = name, 0
-      else:
-        self.name, self._id = name, 0
-    else:
-      self.name, self._id = name, id_
-    self.decay = [] # list of Decay
-    self.creators = [] # list of Decay which creates the particle
-
-  def add_decay(self, d):
-    if d not in self.decay:
-      self.decay.append(d)
-
-  def remove_decay(self, d):
-    self.decay.remove(d)
-
-  def add_creator(self, d):
-    self.creators.append(d)
-
-  def __repr__(self):
-    if self._id == 0:
-      return self.name
-    return "{}:{}".format(self.name, self._id)
-  def __hash__(self):
-    return hash((self.name, self._id))
-  def __eq__(self, other):
-    if not isinstance(other, BaseParticle):
-      return False
-    return (self.name, self._id) == (other.name, other._id)
-  def __lt__(self, other):
-    if isinstance(other, BaseParticle):
-      return (self.name, self._id) < (other.name, other._id)
-    return self.__repr__() < other
-
-  def chain_decay(self):
-    ret = []
-    for i in self.decay:
-      ret_tmp = [[[i]]]
-      for j in i.outs:
-        tmp = j.chain_decay()
-        if tmp: # if tmp is not []
-          ret_tmp.append(tmp)
-      ret += cross_combine(ret_tmp)
-    return ret #最后出来个啥？
-
-  def get_resonances(self):
-    decay_chain = self.chain_decay()
-    chains = [DecayChain(i) for i in decay_chain]
-    decaygroup = DecayGroup(chains)
-    return decaygroup.resonances
-
-class Particle(BaseParticle): # add parameters to BaseParticle
->>>>>>> c8aeaa3a
     """
     General Particle object
 
@@ -586,7 +521,10 @@
         :return:
         """
         a = self.sorted_table()
-        name_map = {k: str(tuple(sorted(v))) for k, v in a.items()}
+        name_map = {}
+        for k, v in a.items():
+            parts = sorted([str(i) for i in v])
+            name_map[k] = "({})".format(", ".join(parts))
         name_map[self.top] = str(self.top)
         for i in self.outs:
             name_map[i] = str(i)
@@ -619,59 +557,6 @@
                     ret[i] = j
                     break
         return ret
-<<<<<<< HEAD
-=======
-      return [g]
-    base = _Chain_Graph()
-    base.add_edge(top, finals[0])
-    gs = get_graphs(base, finals[1:])
-    return [gi.get_decay_chain(top, head="chain{}_".format(i)) for i, gi in enumerate(gs)]
-
-  @functools.lru_cache()
-  def topology_id(self, identical=True):
-    a = self.sorted_table()
-    if identical:
-      set_a = [[j.name for j in a[i]] for i in a]
-    else:
-      set_a = [list(a[i]) for i in a]
-    return sorted(set_a)
-
-  def standard_topology(self):
-      a = self.sorted_table()
-      name_map = {}
-      for k, v in a.items():
-          parts = sorted([str(i) for i in v])
-          name_map[k] = "({})".format(", ".join(parts))
-      name_map[self.top] = str(self.top)
-      for i in self.outs:
-          name_map[i] = str(i)
-      particle_map = {k: BaseParticle(v) for k, v in name_map.items()}
-      ret = []
-      for i in self:
-          core = particle_map[i.core]
-          ret.append(BaseDecay(core, [particle_map[j] for j in i.outs]))
-      return DecayChain(ret)
-
-  def topology_map(self, other):
-    """
-    [A->R+B,R->C+D],[A->Z+B,Z->C+D] => {A:A,B:B,C:C,D:D,R:Z,A->R+B:A->Z+B,R->C+D:Z->C+D}
-    """
-    a = self.sorted_table()
-    b = other.sorted_table()
-    ret = {}
-    for i in a:
-      for j in b:
-        if a[i] == b[j]:
-          ret[i] = j
-          break
-    for i in self:
-      test_decay = BaseDecay(ret[i.core], [ret[k] for k in i.outs], disable=False)
-      for j in other:
-        if test_decay == j:
-          ret[i] = j
-          break
-    return ret
->>>>>>> c8aeaa3a
 
     def topology_same(self, other, identical=True):
         """
