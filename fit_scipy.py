--- conflicted
+++ resolved
@@ -63,7 +63,7 @@
 
 def fit(method="BFGS",init_params="init_params.json",hesse=True,frac=True):
   POLAR = True # fit in polar coordinates. should be consistent with init_params.json if any
-  GEN_TOY = True # use toy data (mcdata and bg stay the same). REMEMBER to update gen_params.json
+  GEN_TOY = False # use toy data (mcdata and bg stay the same). REMEMBER to update gen_params.json
 
   dtype = "float64"
   w_bkg = 0.768331
@@ -127,22 +127,7 @@
     else:
       bnds.append((None,None))
     args["error_"+i.name] = 0.1
-
-<<<<<<< HEAD
-  #if RDM_INI and (not a.Amp.polar): # change random initial params to x,y coordinates
-    #val = a.get_params()
-    #i = 0 
-    #for v in args_name:
-      #if len(v)>15:
-        #if i%2==0:
-          #tmp_name = v
-          #tmp_val = val[v]
-        #else:
-          #val[tmp_name] = tmp_val*np.cos(val[v])
-          #val[v] = tmp_val*np.sin(val[v])
-      #i+=1
-    #a.set_params(val)
-=======
+  
   '''if RDM_INI and (not POLAR): # change random initial params to x,y coordinates
     val = a.get_params()
     i = 0 
@@ -156,7 +141,7 @@
           val[v] = tmp_val*np.sin(val[v])
         i+=1
     a.set_params(val)'''
->>>>>>> 2c88b386
+  
   pprint(a.get_params())
   #print(data,bg,mcdata)
   #t = time.time()
@@ -221,37 +206,6 @@
     else:
       print("  ",i,":",val[i])
       
-<<<<<<< HEAD
-  #print("\n########## fitting params in polar expression")
-  #i = 0
-  #for v in params:
-    #if len(v)>15:
-      #if i%2==0:
-        #tmp_name = v
-        #tmp = params[v]
-      #else:
-        #if amp.polar:
-          #rho = tmp
-          #phi = params[v]
-          #rho,phi = std_polar(rho,phi)
-        #else:  
-          #rho = np.sqrt(params[v]**2+tmp**2)
-          #phi = np.arctan2(params[v],tmp)
-        #params[tmp_name] = rho
-        #params[v] = phi
-        #print(v[:-3],"\t%.5f * exp(%.5fi)"%(rho,phi))
-      #i+=1
-    #else:
-      #break
-  #for v in config_list:
-    #rho = params[v.rstrip('pm')+'r:0']
-    #phi = params[v+'i:0']
-    #rho,phi = std_polar(rho,phi)
-    #params[v.rstrip('pm')+'r:0'] = rho
-    #params[v+'i:0'] = phi
-    #print(v,"\t\t%.5f * exp(%.5fi)"%(rho,phi))
-  #a.set_params(params)
-=======
   print("\n########## fitting params in polar expression")
   i = 0
   for v in params:
@@ -271,15 +225,14 @@
         params[v] = phi
         print(v[:-3],"\t%.5f * exp(%.5fi)"%(rho,phi))
       i+=1
-  for v in config_list:
-    rho = params[v.rstrip('pm')+'r:0']
-    phi = params[v+'i:0']
-    rho,phi = std_polar(rho,phi)
-    params[v.rstrip('pm')+'r:0'] = rho
-    params[v+'i:0'] = phi
-    print(v,"\t\t%.5f * exp(%.5fi)"%(rho,phi))
-  a.set_params(params)
->>>>>>> 2c88b386
+  #for v in config_list:
+    #rho = params[v.rstrip('pm')+'r:0']
+    #phi = params[v+'i:0']
+    #rho,phi = std_polar(rho,phi)
+    #params[v.rstrip('pm')+'r:0'] = rho
+    #params[v+'i:0'] = phi
+    #print(v,"\t\t%.5f * exp(%.5fi)"%(rho,phi))
+  #a.set_params(params)
 
   outdic={"value":params,"error":err}
   with open("final_params.json","w") as f:                                      
