#!/usr/bin/env python3
from tf_pwa.config_loader import ConfigLoader, MultiConfig
from pprint import pprint
from tf_pwa.utils import error_print
import tensorflow as tf

def fit(config_file="config.yml", init_params="init_params.json", method="BFGS"):

    config = ConfigLoader(config_file)
    try:
        config.set_params(init_params)
        print("using {}".format(init_params))
    except Exception as e:
        print("using RANDOM parameters")
    
    print("\n########### initial parameters")
    pprint(config.get_params())

<<<<<<< HEAD
def fit(init_params="init_params_rp.json",hesse=True,minos=False,frac=True):
  POLAR = True # fit in polar coordinates. should be consistent with init_params.json if any
  
  dtype = "float64"
  w_bkg = 0.768331
  #set_gpu_mem_growth()
  #tf.keras.backend.set_floatx(dtype)
  config_list = load_config_file("Resonances")

  data, bg, mcdata = prepare_data(dtype=dtype)
  
  a = Cache_Model(config_list,w_bkg,data,mcdata,bg=bg,batch=65000)
  if POLAR:
    print("Fitting parameters are defined in POLAR coordinates")
  else:
    print("Fitting parameters are defined in XY coordinates")
  try :
    with open(init_params) as f:  
      param = json.load(f)
      print("using {}".format(init_params))
      if "value" in param:
        a.set_params(param["value"])
      else :
        a.set_params(param)
  except Exception as e:
    #print(e)
    print("using random parameters")
  a.Amp.trans_params(polar=POLAR)

  '''
  if False: #check gradient
    data_w,weights = data,1.0#a.get_weight_data(data,bg)
    t = time.time()
    #print(a.Amp(data))
    #print(a.Amp(bg))
    #print(a.Amp(mcdata)
    #print(tf.reduce_sum(tf.math.log(a.Amp(data))))
    nll,g = a.cal_nll_gradient()#data_w,mcdata,weight=weights,batch=50000)
    print("Time:",time.time()-t)
    #print(nll)
    #he = np.array([[j.numpy() for j in i] for i in h])
    #print(he)
    #ihe = np.linalg.inv(he)
    #print(ihe)
    #exit()
    print(g)
    ptr = 0
    for i in a.Amp.trainable_variables:
      tmp = i.numpy()
      i.assign(tmp+1e-3)
      nll_0,g0 = a.nll_gradient(data_w,mcdata,weight=weights,batch=50000)
      i.assign(tmp-1e-3)
      nll_1,g1 = a.nll_gradient(data_w,mcdata,weight=weights,batch=50000)
      i.assign(tmp)
      print(i,(nll_0-nll_1).numpy()/2e-3)
      print(he[ptr])
      ptr+=1
      for j in range(len(g0)):
        print((g0[j]-g1[j]).numpy()/2e-3)
  '''
=======
    data, phsp, bg = config.get_all_data()
    
    fit_result = config.fit(data, phsp, bg=bg, batch=65000, method=method)
    
    pprint(fit_result.params)
    fit_result.save_as("final_params.json")
    config.plot_partial_wave(fit_result, data, phsp, bg=bg, plot_delta=True)
    fit_error = config.get_params_error(fit_result, data, phsp, bg=bg, batch=13000)
    fit_result.set_error(fit_error)
    pprint(fit_error)
    
    print("\n########## fit results:")
    for k, v in config.get_params().items():
        print(k, error_print(v, fit_error.get(k, None)))
    
    fit_frac, err_frac = config.cal_fitfractions({}, phsp)
    print("########## fit fractions")
    for i in fit_frac:
        print(i, error_print(fit_frac[i], err_frac.get(i, None)))
>>>>>>> e10a773d


def fit_combine(config_file=["config.yml"], init_params="init_params.json"):

    config = MultiConfig(config_file)
    try:
        config.set_params(init_params)
        print("using {}".format(init_params))
    except Exception as e:
        print("using RANDOM parameters")
    
    print("\n########### initial parameters")
    pprint(config.get_params())
    
    fit_result = config.fit(batch=65000)
    
    pprint(fit_result.params)
    fit_result.save_as("final_params.json")
    for i, c in enumerate(config.configs):
        c.plot_partial_wave(fit_result, prefix="figure/s{}_".format(i))

    fit_error = config.get_params_error(fit_result, batch=13000)
    fit_result.set_error(fit_error)
    pprint(fit_error)
    
    print("\n########## fit results:")
    for k, v in fit_result.params.items():
        print(k, error_print(v, fit_error.get(k, None)))



def main():
    import argparse
    parser = argparse.ArgumentParser(description="simple fit scripts")
    parser.add_argument("--no-GPU", action="store_false", default=True, dest="has_gpu")
    parser.add_argument("--config", default="config.yml", dest="config")
    parser.add_argument("--init_params", default="init_params.json", dest="init")
    parser.add_argument("--method", default="BFGS", dest="method")
    results = parser.parse_args()
    config = results.config.split(",")
    if results.has_gpu:
        devices = "/device:GPU:0"
    else:
        devices = "/device:CPU:0"
    with tf.device(devices):
        if len(config) > 1:
            fit_combine(config, results.init)
        else:
            fit(results.config, results.init, results.method)


if __name__ == "__main__":
    main()<|MERGE_RESOLUTION|>--- conflicted
+++ resolved
@@ -16,68 +16,6 @@
     print("\n########### initial parameters")
     pprint(config.get_params())
 
-<<<<<<< HEAD
-def fit(init_params="init_params_rp.json",hesse=True,minos=False,frac=True):
-  POLAR = True # fit in polar coordinates. should be consistent with init_params.json if any
-  
-  dtype = "float64"
-  w_bkg = 0.768331
-  #set_gpu_mem_growth()
-  #tf.keras.backend.set_floatx(dtype)
-  config_list = load_config_file("Resonances")
-
-  data, bg, mcdata = prepare_data(dtype=dtype)
-  
-  a = Cache_Model(config_list,w_bkg,data,mcdata,bg=bg,batch=65000)
-  if POLAR:
-    print("Fitting parameters are defined in POLAR coordinates")
-  else:
-    print("Fitting parameters are defined in XY coordinates")
-  try :
-    with open(init_params) as f:  
-      param = json.load(f)
-      print("using {}".format(init_params))
-      if "value" in param:
-        a.set_params(param["value"])
-      else :
-        a.set_params(param)
-  except Exception as e:
-    #print(e)
-    print("using random parameters")
-  a.Amp.trans_params(polar=POLAR)
-
-  '''
-  if False: #check gradient
-    data_w,weights = data,1.0#a.get_weight_data(data,bg)
-    t = time.time()
-    #print(a.Amp(data))
-    #print(a.Amp(bg))
-    #print(a.Amp(mcdata)
-    #print(tf.reduce_sum(tf.math.log(a.Amp(data))))
-    nll,g = a.cal_nll_gradient()#data_w,mcdata,weight=weights,batch=50000)
-    print("Time:",time.time()-t)
-    #print(nll)
-    #he = np.array([[j.numpy() for j in i] for i in h])
-    #print(he)
-    #ihe = np.linalg.inv(he)
-    #print(ihe)
-    #exit()
-    print(g)
-    ptr = 0
-    for i in a.Amp.trainable_variables:
-      tmp = i.numpy()
-      i.assign(tmp+1e-3)
-      nll_0,g0 = a.nll_gradient(data_w,mcdata,weight=weights,batch=50000)
-      i.assign(tmp-1e-3)
-      nll_1,g1 = a.nll_gradient(data_w,mcdata,weight=weights,batch=50000)
-      i.assign(tmp)
-      print(i,(nll_0-nll_1).numpy()/2e-3)
-      print(he[ptr])
-      ptr+=1
-      for j in range(len(g0)):
-        print((g0[j]-g1[j]).numpy()/2e-3)
-  '''
-=======
     data, phsp, bg = config.get_all_data()
     
     fit_result = config.fit(data, phsp, bg=bg, batch=65000, method=method)
@@ -97,7 +35,6 @@
     print("########## fit fractions")
     for i in fit_frac:
         print(i, error_print(fit_frac[i], err_frac.get(i, None)))
->>>>>>> e10a773d
 
 
 def fit_combine(config_file=["config.yml"], init_params="init_params.json"):
